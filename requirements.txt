--- conflicted
+++ resolved
@@ -4,13 +4,7 @@
 Flask
 gunicorn
 langchain
-<<<<<<< HEAD
-llama-index==0.6.0
-openai
-python-dotenv
-=======
 llama-index
 openai
 python-dotenv
-bs4
->>>>>>> c48d451d
+bs4