--- conflicted
+++ resolved
@@ -32,8 +32,6 @@
 logging.basicConfig(stream=sys.stdout, level=logging.INFO)
 logging.getLogger().addHandler(logging.StreamHandler(stream=sys.stdout))
 
-from werkzeug.exceptions import HTTPException, InternalServerError
-
 load_dotenv()
 
 app = Flask(__name__)
@@ -94,7 +92,6 @@
 
     service_context = _get_service_context(temperature)
 
-<<<<<<< HEAD
     indices = {}
     for i in index:
         si = _get_index(storage_name=i)
@@ -132,21 +129,11 @@
 
         query_engine = graph.as_query_engine(custom_query_engines=custom_query_engines)
 
-=======
-    # Query ChatGPT / embeddings deployment(s)
-    index = get_index()
-    query_engine = index.as_query_engine(mode="embedding", 
-                                        text_qa_template=_get_prompt_template(lang), 
-                                        similarity_top_k=k, 
-                                        response_mode="tree_summarize", 
-                                        refine_template=_get_refined_prompt(lang), service_context=service_context)
->>>>>>> 3a3ccc6a
     response = query_engine.query(query)
     #return StreamingResponse(index.query(query, streaming=True).response_gen)
     #print(response.get_formatted_sources())
     #print(service_context.llama_logger.get_logs())
 
-<<<<<<< HEAD
     metadata = _response_metadata(response)
 
     r = {
@@ -154,21 +141,6 @@
             'answer':str(response),
             'metadata': metadata
         }
-=======
-    if debug:
-        return jsonify({'query':query,'answer':str(response),'nodes_score':[node.score for node in response.source_nodes], 'logs': service_context.llama_logger.get_logs()})
-    else:
-        return jsonify({'query':query,'answer':str(response),'nodes_score':[node.score for node in response.source_nodes]})
-       
-def get_index() -> "GPTVectorStoreIndex":
-    # check if index file is present on fs ortherwise build it ...
-    try:
-        storage_context = StorageContext.from_defaults(persist_dir=DEFAULT_PERSIST_DIR)
-        return load_index_from_storage(storage_context)
-    except HTTPException:
-        return InternalServerError()
-"""
->>>>>>> 3a3ccc6a
 
     if debug:
         r['logs'] = service_context.llama_logger.get_logs()
@@ -183,7 +155,6 @@
     container_name = request.json['name']
     storage = DEFAULT_PERSIST_DIR
 
-<<<<<<< HEAD
     if "storage" in request.json:
         storage = request.json["storage"]
 
@@ -234,10 +205,6 @@
         return None
 
 def _get_service_context(temperature: float = 0.7) -> "ServiceContext":
-=======
-""" 
-def _get_service_context(temperature: str = 0.7) -> "ServiceContext":
->>>>>>> 3a3ccc6a
     # Define prompt helper
     max_input_size = 4096
     num_output = 256 #hard limit
@@ -353,7 +320,6 @@
     documents = SimpleDirectoryReader(input_dir=_basepath, recursive=True).load_data()
     #logging.info("The documents are:" + ''.join(str(x.doc_id) for x in documents))
 
-<<<<<<< HEAD
     fn = filename
     if fn.startswith("container/"):
         fn = fn.split("container/")[1]
@@ -379,25 +345,4 @@
 
     print("docid " + str(node.node.ref_doc_id) + " and here is the current node scores: " + str(metadata.get(node.node.ref_doc_id).get("node_scores")))
 
-    return metadata
-=======
-    service_context = _get_service_context()
-    index = GPTVectorStoreIndex.from_documents(documents, service_context=service_context)
-    index.storage_context.persist()
-
-    #return GPTVectorStoreIndex.from_documents(documents, service_context=service_context)
-    return jsonify({'index': "index loaded successfully"})
-    
-def _download_blob_to_file(blob_service_client: BlobServiceClient, container_name, blob_name):
-
-    blob_client = blob_service_client.get_blob_client(container=container_name, blob=blob_name)
-
-    # azure function app only allows write to /tmp on the file system
-    isExist = os.path.exists(_basepath + os.path.dirname(blob_name))
-    if not isExist:
-        os.makedirs(_basepath + os.path.dirname(blob_name))
-
-    with open(file=_basepath + blob_name, mode="wb") as sample_blob:
-        download_stream = blob_client.download_blob()
-        sample_blob.write(download_stream.readall())
->>>>>>> 3a3ccc6a
+    return metadata