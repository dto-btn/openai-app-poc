import logging
import os
import sys
import time
from typing import List
import ast
import base64
import json

import openai
from azure.identity import DefaultAzureCredential
from azure.keyvault.secrets import SecretClient
from azure.storage.blob import BlobServiceClient
from bs4 import BeautifulSoup
from dotenv import load_dotenv
from flask import Flask, jsonify, request
from langchain.chains.conversation.memory import ConversationBufferMemory
from langchain.chat_models import AzureChatOpenAI
from langchain.embeddings import OpenAIEmbeddings
<<<<<<< HEAD
from langchain.prompts.chat import (AIMessagePromptTemplate,
                                    ChatPromptTemplate,
                                    HumanMessagePromptTemplate)
from llama_index import (GPTListIndex, GPTVectorStoreIndex, LangchainEmbedding,
                         PromptHelper, QuestionAnswerPrompt, ServiceContext,
                         StorageContext, download_loader,
                         load_index_from_storage)
from llama_index.indices.composability import ComposableGraph
from llama_index.llm_predictor import LLMPredictor
from llama_index.logger import LlamaLogger
from llama_index.prompts.prompts import RefinePrompt
from llama_index.storage.storage_context import DEFAULT_PERSIST_DIR

from llama_index.response.schema import (
    RESPONSE_TYPE,
)

=======

from llama_index import (GPTListIndex, GPTVectorStoreIndex, LangchainEmbedding,
                         PromptHelper,
                         ResponseSynthesizer, ServiceContext, StorageContext,
                         download_loader, load_index_from_storage, QueryBundle)

from llama_index.indices.composability import ComposableGraph
from llama_index.indices.postprocessor import SimilarityPostprocessor

from llama_index.llm_predictor import LLMPredictor
from llama_index.query_engine import RetrieverQueryEngine
from llama_index.response.schema import RESPONSE_TYPE
from llama_index.storage.storage_context import DEFAULT_PERSIST_DIR

from .prompts import (get_chat_prompt_template, get_refined_prompt) 

>>>>>>> c48d451d
logging.basicConfig(stream=sys.stdout, level=logging.INFO)
logging.getLogger().addHandler(logging.StreamHandler(stream=sys.stdout))

load_dotenv()

app = Flask(__name__)

#storage_account_name = os.environ["STORAGE_ACCNT_NAME"]
key_vault_name          = os.environ["KEY_VAULT_NAME"]
openai_endpoint_name    = os.environ["OPENAI_ENDPOINT_NAME"]
deployment_name         = os.environ["OPENAI_DEPLOYMENT_NAME"]
<<<<<<< HEAD
_basepath              = "./container/"
openai_api_version = "2023-03-15-preview" # this may change in the future
=======
_basepath               = "./container/"
openai_api_version      = "2023-03-15-preview" # this may change in the future
>>>>>>> c48d451d

kv_uri              = f"https://{key_vault_name}.vault.azure.net"
azure_openai_uri    = f"https://{openai_endpoint_name}.openai.azure.com"

credential  = DefaultAzureCredential()
client      = SecretClient(vault_url=kv_uri, credential=credential)

blob_service_client = BlobServiceClient.from_connection_string(client.get_secret("openai-storage-connection").value)

openai.api_type    = os.environ["OPENAI_API_TYPE"]    = 'azure'
openai.api_base    = os.environ["OPENAI_API_BASE"]    = azure_openai_uri
openai.api_key     = os.environ["OPENAI_API_KEY"]     = client.get_secret("AzureOpenAIKey").value
openai.api_version = os.environ["OPENAI_API_VERSION"] = openai_api_version

# 5 seemed to much at the moment so I reduced it, it might be better not to use embeddings.
_max_history = 3

_default_index_name = "all"

@app.route("/health", methods=["GET"])
def health(): 
    return jsonify({"msg":"Healthy"})

@app.route("/query", methods=["POST"])
def query():

    query = ""
<<<<<<< HEAD
    k = 3 # default
    #temperature = 0.7 # default
    body = request.json
    debug = False
    lang = "en"
    index = []

    if "query" not in body or "index" not in body:
        return jsonify({"error":"Request body must contain a query and index"}), 400
    else:
        index = request.json["index"]
        query = request.json["query"]
=======
    k = 2 # default
    temperature = 0.7 # default
    body = request.json
    debug = False
    lang = "en"
    index_name = _default_index_name
    pretty = False # wether or not to pretty print medatada, used for the MS Teams chatbot ..
    history = {'inputs': [], 'outputs': []}

    if "query" not in body:
        return jsonify({"error":"Request body must contain a query."}), 400
    else:
        query = request.json["query"]

    if "index" in body:
        index_name = request.json["index"]
>>>>>>> c48d451d
           
    if "temp" in body:
        temperature = float(request.json["temp"])

    if "k" in body:
        k = int(request.json["k"])

    if "debug" in body:
        debug = bool(request.json["debug"])

    if "pretty" in body:
        pretty = bool(request.json["pretty"])

    if "lang" in body:
        if str(request.json["lang"]) == "fr":
            lang = "fr"
    
    if "chat_history" in body:
        # try and conver the chat history into a map
        try:
            encoded = request.json["chat_history"]
            decoded = base64.b64decode(encoded)
            history = json.loads(decoded)
            # validate we have an input and output key
            if 'inputs' not in history or 'outputs' not in history:
                raise Exception("Unable to properly parse chat_history")
        except:
            logging.error("Unable to convert chat_history to a proper map that contains input and outputs..")
            history = {'inputs': [], 'outputs': []}

    service_context = _get_service_context(temperature)
    
    index = _get_index(service_context=service_context, storage_name=index_name)
    
    retriever = index.as_retriever(
        retriever_mode="default", 
        similarity_top_k=k
    )

<<<<<<< HEAD
    indices = {}
    for i in index:
        si = _get_index(storage_name=i)
        if not isinstance(si, GPTVectorStoreIndex): # error loading the index ...
            return jsonify({'error':f'unable to load index: {i}'}), 500
        if i == "itsm":
            indices[i] = (si, "Contains various information about ITSM, EVEC and Onyx systems.")
        elif i == "sscplus":
            indices[i] = (si, "Contains generic information about processes, branches and offices inside Shared Services Canada (SSC).")
        else:
            indices[i] = (si, i)

    graph = ComposableGraph.from_indices(GPTListIndex, [v[0] for v in indices.values()] , index_summaries=[v[1] for v in indices.values()])
    
    custom_query_engines = {
        i[0].index_id: i[0].as_query_engine(
            mode="embedding", 
            text_qa_template=_get_prompt_template(lang), 
            similarity_top_k=k, 
            # https://github.com/jerryjliu/llama_index/blob/main/docs/guides/primer/usage_pattern.md#configuring-response-synthesis
            response_mode="tree_summarize", # other modes are default and compact 
            refine_template=_get_refined_prompt(lang), 
            service_context=service_context
        )
        for i in indices.values()
    }

    if(len(indices) == 1):
        query_engine = list(custom_query_engines.values())[0]
    else:
        custom_query_engines[graph.root_id] = graph.root_index.as_query_engine(
            response_mode="tree_summarize",
            service_context=service_context,
        )

        query_engine = graph.as_query_engine(custom_query_engines=custom_query_engines)

    response = query_engine.query(query)
    #return StreamingResponse(index.query(query, streaming=True).response_gen)
    #print(response.get_formatted_sources())
    #print(service_context.llama_logger.get_logs())

    metadata = _response_metadata(response)

    r = {
            'query':query,
            'answer':str(response),
            'metadata': metadata
        }

    if debug:
        r['logs'] = service_context.llama_logger.get_logs()

    return jsonify(r)
"""
@app.route("/build", methods=["POST"])
def build_index():
    if "name" not in request.json:
        return jsonify({"error":"Request body must contain a name for the index to create"}), 400
    
    container_name = request.json['name']
    storage = DEFAULT_PERSIST_DIR

    if "storage" in request.json:
        storage = request.json["storage"]

    container_client = blob_service_client.get_container_client(container=container_name)
    for blob in container_client.list_blobs():
        _download_blob_to_file(blob_service_client, container_name=container_name, blob_name=blob.name)

    #filename_fn = lambda filename: {'filename': filename}
   
    SimpleDirectoryReader  = download_loader("SimpleDirectoryReader")
    documents = SimpleDirectoryReader(input_dir=_basepath, recursive=True, file_metadata=_filename_fn).load_data()

=======
    # configure response synthesizer
    response_synthesizer = ResponseSynthesizer.from_args(
        node_postprocessors=[
            SimilarityPostprocessor(similarity_cutoff=0.7)
        ],
    )

    # assemble query engine
    query_engine = RetrieverQueryEngine.from_args(
        retriever=retriever,
        response_synthesizer=response_synthesizer,
        service_context=service_context,
        text_qa_template=get_chat_prompt_template(lang, _history_as_str(history)),
        refine_template=get_refined_prompt(lang),
        response_mode="tree_summarize",
        verbose=True
    )

    #build QueryBundle
    query_bundle = QueryBundle(
        query,
        #custom_embedding_strs=_get_history_embeddings(history)
    )
    response = query_engine.query(query_bundle)
    metadata = _response_metadata(response, pretty)

    history = _update_chat_history(history, query, str(response), lang)
    history_bytes = json.dumps(history).encode('utf-8')
    history_enc = base64.b64encode(history_bytes)

    r = {
            'query': query,
            'answer': str(response),
            'metadata': metadata,
            'chat_history': str(history_enc, 'utf-8')
        }

    if debug:
        r['logs'] = service_context.llama_logger.get_logs()

    return jsonify(r)
    
@app.route("/build", methods=["POST"])
def build_index():
    if "name" not in request.json:
        return jsonify({"error":"Request body must contain a name for the index to create"}), 400
    
    download = True
    if "download" in request.json:
        download = bool(request.json["download"])
    
    container_name = request.json['name']
    storage = DEFAULT_PERSIST_DIR

    if "storage" in request.json:
        storage = request.json["storage"]

    if download:
        container_client = blob_service_client.get_container_client(container=container_name)
        for blob in container_client.list_blobs():
            _download_blob_to_file(blob_service_client, container_name=container_name, blob_name=blob.name)

    #filename_fn = lambda filename: {'filename': filename}
   
    SimpleDirectoryReader  = download_loader("SimpleDirectoryReader")
    documents = SimpleDirectoryReader(input_dir=_basepath, recursive=True, file_metadata=_filename_fn).load_data()

>>>>>>> c48d451d
    service_context = _get_service_context()
    index = GPTVectorStoreIndex.from_documents(documents, service_context=service_context)
    logging.info(f"Creating index: {container_name}")
    index.storage_context.persist(persist_dir=os.path.join(storage,container_name))

    #return GPTVectorStoreIndex.from_documents(documents, service_context=service_context)
    return jsonify({'msg': "index loaded successfully"})
<<<<<<< HEAD
"""
"""
Download files from an Azure Blob storage to the local FS
=======

@app.route("/buildgraph", methods=["POST"])
def build_graph():
    index_summaries = {
        _default_index_name: {
            'en': ["Shared Services Canada (SSC) information about the department", "Contains various information about the intranet website SSCPlus (MySSC) and the EVEC and ITSM group"],
            'fr': ["Informations à propos du département des Services partagés Canada (SPC)", "Contient des information variées à propos du site intranet MonSpC ainsi que des groups EVEC et ITSM"]}
    }
    if "indices" not in request.json:
        return jsonify({"error":"Request body must contain name(s) of indicies to create the graph from"}), 400
    if "graph_name" not in request.json:
        return jsonify({"error":"Request body must contain name of the graph to create"}), 400
    
    indices = request.json['indices']
    graph_name = request.json['graph_name']

    service_context = _get_service_context()
    storage_context = StorageContext.from_defaults()

    # define a list index over the vector indices
    # allows us to synthesize information across each index
    index_set = {}
    for name in indices:
        index_set[name] = _get_index(service_context=service_context, storage_name=name)

    index_summaries = []
    for name in indices:
        if name in index_summaries:
            summary = ":".join([t for t in index_summaries[name]['en']]) + "\n" + ":".join([t for t in index_summaries[name]['fr']])
            print(summary)
            index_summaries.append(summary)
        else:
            index_summaries.append(f"Shared Services Canada (SSC) information Vector index that contains information about :{name}")
    
    graph = ComposableGraph.from_indices(
        GPTListIndex,
        [index_set[name] for name in indices], 
        index_summaries=index_summaries,
        service_context=service_context,
        storage_context=storage_context
    )
    root_id = graph.root_id

    storage_context.persist(persist_dir=os.path.join(DEFAULT_PERSIST_DIR, graph_name))

    return jsonify({'msg': f"graph created successfully with root_id: {root_id}"})

"""

Download files from an Azure Blob storage to the local FS

>>>>>>> c48d451d
""" 
def _download_blob_to_file(blob_service_client: BlobServiceClient, container_name, blob_name):

    blob_client = blob_service_client.get_blob_client(container=container_name, blob=blob_name)

    isExist = os.path.exists(_basepath + os.path.dirname(blob_name))
    if not isExist:
        os.makedirs(_basepath + os.path.dirname(blob_name))

    with open(file=_basepath + blob_name, mode="wb") as sample_blob:
        download_stream = blob_client.download_blob()
        sample_blob.write(download_stream.readall())
"""
Loads a Vector Index from the local filesystem
"""    
def _get_index(storage_name: str, storage_location: str = DEFAULT_PERSIST_DIR) -> "GPTVectorStoreIndex":
    # check if index file is present on fs ortherwise build it ...
    loc = os.path.join(storage_location, storage_name)
    if os.path.exists(loc):
        try:
            storage_context = StorageContext.from_defaults(persist_dir=loc)
            return load_index_from_storage(storage_context)
        except:
            return None
    else:
        return None

<<<<<<< HEAD
def _get_service_context(temperature: float = 0.7) -> "ServiceContext":
=======
"""

Loads a Vector Index from the local filesystem

"""    
def _get_index(service_context: ServiceContext, storage_name: str, storage_location: str = DEFAULT_PERSIST_DIR) -> "GPTVectorStoreIndex":
    return load_index_from_storage(service_context=service_context, 
                                   storage_context=StorageContext.from_defaults(persist_dir=os.path.join(storage_location, storage_name)))

def _get_service_context(temperature: float = 0.7, history: ConversationBufferMemory = None) -> "ServiceContext":
>>>>>>> c48d451d
    # Define prompt helper
    max_input_size = 4096
    num_output = 256 #hard limit
    chunk_size_limit = 1000 # token window size per document
    max_chunk_overlap = 20 # overlap for each token fragment

    # using same dep as model name because of an older bug in langchains lib (now fixed I believe)
<<<<<<< HEAD
    llm = AzureChatOpenAI(deployment_name=deployment_name, 
                            temperature=temperature,)
    print(llm)
    # https://gist.github.com/csiebler/32f371470c4e717db84a61874e951fa4
    llm_predictor = LLMPredictor(llm=llm,)
=======
    llm = _get_llm(temperature)
>>>>>>> c48d451d

    logging.info(llm)
    llm_predictor = _get_llm_predictor(llm)

<<<<<<< HEAD
    # limit is chunk size 1 atm
    embedding_llm = LangchainEmbedding(
        OpenAIEmbeddings(
            deployment="text-embedding-ada-002", 
            chunk_size=1, 
            openai_api_key= openai.api_key,
            openai_api_base=openai.api_base,
            openai_api_type=openai.api_type,
            openai_api_version=openai.api_version,
            ), 
        embed_batch_size=1)
=======
    prompt_helper = PromptHelper(max_input_size=max_input_size, num_output=num_output, max_chunk_overlap=max_chunk_overlap, chunk_size_limit=chunk_size_limit,)
>>>>>>> c48d451d

    # limit is chunk size 1 atm
    embedding_llm = LangchainEmbedding(
        OpenAIEmbeddings(
            model="text-embedding-ada-002",
            ), 
            embed_batch_size=1)

    return ServiceContext.from_defaults(llm_predictor=llm_predictor, prompt_helper=prompt_helper, embed_model=embedding_llm)

def _get_llm(temperature: float = 0.7):
    return AzureChatOpenAI(deployment_name=deployment_name, temperature=temperature)

def _get_llm_predictor(llm) -> LLMPredictor:
    return LLMPredictor(llm=llm,)


"""
Metadata building for the index nodes, stored in extra_info at response time.

filenames will look like this comming in : container/sscplus/sites/default/files/2022-12/cgci-web.docx

"""
def _filename_fn(filename: str) -> dict:

    print(f"Processing current filename: {filename}")
    # gather metadata about the file or url ... and add it as a dict
    lastmod = time.ctime(os.path.getmtime(filename))
    fn = os.path.basename(filename)
    url = ""

    # check if it's an html file, if so treat it as a url instead.
    if filename.endswith(".html"):
        # parse html file for the meta tag `canonical` and grab url. else leave it blank..
        with open(filename, "r") as fp:
            soup = BeautifulSoup(fp, "html.parser", from_encoding="UTF-8")
            url = soup.find('link', {'rel': 'canonical'})['href']
            print(f"Found URL in html file: {url}")

    # first level will be _basepath, we ignore it and we take the first level folder which is the "source"
    source = filename.split(os.path.sep)[1]

    '''
    WARN: Temporary "trick" to process sscplus .txt files as they were html 
            since we do not have the proper html content as of now ..
    '''
    if filename.endswith(".txt") and source == "sscplus":
        f = ''.join(filename.split("container/sscplus/", 1)).replace(".txt", "")
        url = f"https://plus.ssc-spc.gc.ca/{f}"
        fn = f

    return {"filename": fn, "lastmodified": lastmod, "url": url, "source": source}

def _response_metadata(response: RESPONSE_TYPE, pretty: bool):
    metadata = {}
    if not pretty:
        scores = {}
        for node in response.source_nodes:
            print("docid " + str(node.node.ref_doc_id) + " and here is the current node score: " + str(node.score))
            if node.node.ref_doc_id not in metadata:
                scores[node.node.ref_doc_id] = [node.score]
                metadata[node.node.ref_doc_id] = node.node.extra_info
            else:
                scores[node.node.ref_doc_id].append(node.score)

        [v.update({"node_scores": scores[k]}) for k, v in metadata.items()]
    else:
        simple = []
        for node in response.source_nodes:
            if node.node.ref_doc_id not in metadata:
                metadata[node.node.ref_doc_id] = None
                info = node.node.extra_info
                simple.append(info['url'] if info['url'] != "" else f"{info['filename']} ({info['source']})")
        metadata = simple

    return metadata

def _update_chat_history(history: dict, query: str, response: str, lang: str) -> dict:
    ai_prefix = "AI: "
    human_prefix = "Human: "
    if lang == "fr":
        ai_prefix = "IA: "
        human_prefix = "Humain: "

    while len(history['inputs']) >= _max_history:
        logging.debug("history is too big, truncating ..")
        history['inputs'].pop(0)
        history['outputs'].pop(0)
         
    history['inputs'].append(human_prefix + query)
    history['outputs'].append(ai_prefix + response)

<<<<<<< HEAD
def _get_refined_prompt(lang: str):
    # Refine Prompt
    if lang == "fr":
        CHAT_REFINE_PROMPT_TMPL_MSGS = [
            HumanMessagePromptTemplate.from_template("{query_str}"),
            AIMessagePromptTemplate.from_template("{existing_answer}"),
            HumanMessagePromptTemplate.from_template(
                "J'ai plus de contexte ci-dessous qui peut être utilisé"
                "(uniquement si nécessaire) pour mettre à jour votre réponse précédente.\n"
                "------------\n"
                "{context_msg}\n"
                "------------\n"
                "Compte tenu du nouveau contexte, mettre à jour la réponse précédente pour mieux"
                "répondez à ma question précédente."
                "Si la réponse précédente reste la même, répétez-la textuellement."
                "Ne référencez jamais directement le nouveau contexte ou ma requête précédente.",
            ),
        ]
    else:
        CHAT_REFINE_PROMPT_TMPL_MSGS = [
            HumanMessagePromptTemplate.from_template("{query_str}"),
            AIMessagePromptTemplate.from_template("{existing_answer}"),
            HumanMessagePromptTemplate.from_template(
                "I have more context below which can be used "
                "(only if needed) to update your previous answer.\n"
                "------------\n"
                "{context_msg}\n"
                "------------\n"
                "Given the new context, update the previous answer to better "
                "answer my previous query."
                "If the previous answer remains the same, repeat it verbatim. "
                "Never reference the new context or my previous query directly.",
            ),
        ]

    CHAT_REFINE_PROMPT_LC = ChatPromptTemplate.from_messages(CHAT_REFINE_PROMPT_TMPL_MSGS)
    return RefinePrompt.from_langchain_prompt(CHAT_REFINE_PROMPT_LC)

@app.route("/build", methods=["POST"])
def build_index():
    logging.info("Creating index...")
    container_name = "itsm"
    container_client = blob_service_client.get_container_client(container=container_name)

    #TODO: terrible way to do things, index should be generated elsewhere and simply loaded here.
    for blob in container_client.list_blobs():
        _download_blob_to_file(blob_service_client, container_name=container_name, blob_name=blob.name)
    
    SimpleDirectoryReader  = download_loader("SimpleDirectoryReader")
    documents = SimpleDirectoryReader(input_dir=_basepath, recursive=True).load_data()
    #logging.info("The documents are:" + ''.join(str(x.doc_id) for x in documents))

    fn = filename
    if fn.startswith("container/"):
        fn = fn.split("container/")[1]

    return {"filename": fn, "lastmodified": lastmod}

def _response_metadata(response: RESPONSE_TYPE) -> dict:
    metadata = {}
    scores = {}
    [print(str(node.score) + " and docid " + str(node.node.ref_doc_id)) for node in response.source_nodes]

    for node in response.source_nodes:
        print("docid " + str(node.node.ref_doc_id) + " and here is the current node score: " + str(node.score))
        if node.node.ref_doc_id not in metadata:
            scores[node.node.ref_doc_id] = [node.score]
            info = node.node.extra_info
            if 'filename' in info:
                metadata[node.node.ref_doc_id] = {"filename": info['filename']}
        else:
            scores[node.node.ref_doc_id].append(node.score)

    [v.update({"node_scores": scores[k]}) for k, v in metadata.items()]

    print("docid " + str(node.node.ref_doc_id) + " and here is the current node scores: " + str(metadata.get(node.node.ref_doc_id).get("node_scores")))

    return metadata
=======
    return history

def _history_as_str(history: dict) -> str: 
    inputs = history['inputs']
    outputs = history['outputs']

    history_str = ""

    for index, _ in enumerate(inputs):
        history_str += inputs[index] + "\n"
        history_str += outputs[index] + "\n"

    return history_str

'''
This one just returns a list of the outputs for the embeddings search. 
Since the question asked by the user might refer to previous "context"
'''
def _get_history_embeddings(history: dict) -> List[str]:    
    outputs = history['outputs']

    history_list = []

    for index, _ in enumerate(outputs):
        history_list.append(outputs[index] + "\n")

    if not history_list:
        return None
    return history_list
>>>>>>> c48d451d
<|MERGE_RESOLUTION|>--- conflicted
+++ resolved
@@ -4,8 +4,6 @@
 import time
 from typing import List
 import ast
-import base64
-import json
 
 import openai
 from azure.identity import DefaultAzureCredential
@@ -17,42 +15,31 @@
 from langchain.chains.conversation.memory import ConversationBufferMemory
 from langchain.chat_models import AzureChatOpenAI
 from langchain.embeddings import OpenAIEmbeddings
-<<<<<<< HEAD
 from langchain.prompts.chat import (AIMessagePromptTemplate,
                                     ChatPromptTemplate,
                                     HumanMessagePromptTemplate)
+from langchain.agents import AgentType
 from llama_index import (GPTListIndex, GPTVectorStoreIndex, LangchainEmbedding,
-                         PromptHelper, QuestionAnswerPrompt, ServiceContext,
-                         StorageContext, download_loader,
-                         load_index_from_storage)
+                         PromptHelper, QuestionAnswerPrompt,
+                         ResponseSynthesizer, ServiceContext, StorageContext,
+                         download_loader, load_index_from_storage, load_graph_from_storage)
+
 from llama_index.indices.composability import ComposableGraph
+from llama_index.indices.postprocessor import SimilarityPostprocessor
+from llama_index.indices.query.query_transform.base import \
+    DecomposeQueryTransform
+from llama_index.langchain_helpers.agents import (IndexToolConfig,
+                                                  LlamaToolkit,
+                                                  create_llama_chat_agent)
 from llama_index.llm_predictor import LLMPredictor
 from llama_index.logger import LlamaLogger
 from llama_index.prompts.prompts import RefinePrompt
-from llama_index.storage.storage_context import DEFAULT_PERSIST_DIR
-
-from llama_index.response.schema import (
-    RESPONSE_TYPE,
-)
-
-=======
-
-from llama_index import (GPTListIndex, GPTVectorStoreIndex, LangchainEmbedding,
-                         PromptHelper,
-                         ResponseSynthesizer, ServiceContext, StorageContext,
-                         download_loader, load_index_from_storage, QueryBundle)
-
-from llama_index.indices.composability import ComposableGraph
-from llama_index.indices.postprocessor import SimilarityPostprocessor
-
-from llama_index.llm_predictor import LLMPredictor
 from llama_index.query_engine import RetrieverQueryEngine
+from llama_index.query_engine.transform_query_engine import \
+    TransformQueryEngine
 from llama_index.response.schema import RESPONSE_TYPE
 from llama_index.storage.storage_context import DEFAULT_PERSIST_DIR
 
-from .prompts import (get_chat_prompt_template, get_refined_prompt) 
-
->>>>>>> c48d451d
 logging.basicConfig(stream=sys.stdout, level=logging.INFO)
 logging.getLogger().addHandler(logging.StreamHandler(stream=sys.stdout))
 
@@ -64,13 +51,8 @@
 key_vault_name          = os.environ["KEY_VAULT_NAME"]
 openai_endpoint_name    = os.environ["OPENAI_ENDPOINT_NAME"]
 deployment_name         = os.environ["OPENAI_DEPLOYMENT_NAME"]
-<<<<<<< HEAD
-_basepath              = "./container/"
-openai_api_version = "2023-03-15-preview" # this may change in the future
-=======
 _basepath               = "./container/"
 openai_api_version      = "2023-03-15-preview" # this may change in the future
->>>>>>> c48d451d
 
 kv_uri              = f"https://{key_vault_name}.vault.azure.net"
 azure_openai_uri    = f"https://{openai_endpoint_name}.openai.azure.com"
@@ -85,10 +67,14 @@
 openai.api_key     = os.environ["OPENAI_API_KEY"]     = client.get_secret("AzureOpenAIKey").value
 openai.api_version = os.environ["OPENAI_API_VERSION"] = openai_api_version
 
-# 5 seemed to much at the moment so I reduced it, it might be better not to use embeddings.
-_max_history = 3
+memory = ConversationBufferMemory(memory_key="chat_history")
 
 _default_index_name = "all"
+_default_graph_root_id = "366b0126-9516-4414-a4de-07a5011d0652"
+_default_graph_name = "root"
+_index_summaries = {_default_index_name: {'en': ["Shared Services Canada (SSC) information about the department", "Contains various information about the intranet website SSCPlus (MySSC) and the EVEC and ITSM group"],
+                                          'fr': ["Informations à propos du département des Services partagés Canada (SPC)", "Contient des information variées à propos du site intranet MonSpC ainsi que des groups EVEC et ITSM"]}
+}
 
 @app.route("/health", methods=["GET"])
 def health(): 
@@ -98,20 +84,6 @@
 def query():
 
     query = ""
-<<<<<<< HEAD
-    k = 3 # default
-    #temperature = 0.7 # default
-    body = request.json
-    debug = False
-    lang = "en"
-    index = []
-
-    if "query" not in body or "index" not in body:
-        return jsonify({"error":"Request body must contain a query and index"}), 400
-    else:
-        index = request.json["index"]
-        query = request.json["query"]
-=======
     k = 2 # default
     temperature = 0.7 # default
     body = request.json
@@ -119,7 +91,6 @@
     lang = "en"
     index_name = _default_index_name
     pretty = False # wether or not to pretty print medatada, used for the MS Teams chatbot ..
-    history = {'inputs': [], 'outputs': []}
 
     if "query" not in body:
         return jsonify({"error":"Request body must contain a query."}), 400
@@ -128,7 +99,6 @@
 
     if "index" in body:
         index_name = request.json["index"]
->>>>>>> c48d451d
            
     if "temp" in body:
         temperature = float(request.json["temp"])
@@ -145,110 +115,20 @@
     if "lang" in body:
         if str(request.json["lang"]) == "fr":
             lang = "fr"
-    
-    if "chat_history" in body:
-        # try and conver the chat history into a map
-        try:
-            encoded = request.json["chat_history"]
-            decoded = base64.b64decode(encoded)
-            history = json.loads(decoded)
-            # validate we have an input and output key
-            if 'inputs' not in history or 'outputs' not in history:
-                raise Exception("Unable to properly parse chat_history")
-        except:
-            logging.error("Unable to convert chat_history to a proper map that contains input and outputs..")
-            history = {'inputs': [], 'outputs': []}
 
     service_context = _get_service_context(temperature)
-    
     index = _get_index(service_context=service_context, storage_name=index_name)
-    
-    retriever = index.as_retriever(
-        retriever_mode="default", 
-        similarity_top_k=k
-    )
-
-<<<<<<< HEAD
-    indices = {}
-    for i in index:
-        si = _get_index(storage_name=i)
-        if not isinstance(si, GPTVectorStoreIndex): # error loading the index ...
-            return jsonify({'error':f'unable to load index: {i}'}), 500
-        if i == "itsm":
-            indices[i] = (si, "Contains various information about ITSM, EVEC and Onyx systems.")
-        elif i == "sscplus":
-            indices[i] = (si, "Contains generic information about processes, branches and offices inside Shared Services Canada (SSC).")
-        else:
-            indices[i] = (si, i)
-
-    graph = ComposableGraph.from_indices(GPTListIndex, [v[0] for v in indices.values()] , index_summaries=[v[1] for v in indices.values()])
-    
-    custom_query_engines = {
-        i[0].index_id: i[0].as_query_engine(
-            mode="embedding", 
-            text_qa_template=_get_prompt_template(lang), 
-            similarity_top_k=k, 
-            # https://github.com/jerryjliu/llama_index/blob/main/docs/guides/primer/usage_pattern.md#configuring-response-synthesis
-            response_mode="tree_summarize", # other modes are default and compact 
-            refine_template=_get_refined_prompt(lang), 
-            service_context=service_context
-        )
-        for i in indices.values()
-    }
-
-    if(len(indices) == 1):
-        query_engine = list(custom_query_engines.values())[0]
-    else:
-        custom_query_engines[graph.root_id] = graph.root_index.as_query_engine(
-            response_mode="tree_summarize",
-            service_context=service_context,
-        )
-
-        query_engine = graph.as_query_engine(custom_query_engines=custom_query_engines)
-
-    response = query_engine.query(query)
-    #return StreamingResponse(index.query(query, streaming=True).response_gen)
-    #print(response.get_formatted_sources())
-    #print(service_context.llama_logger.get_logs())
-
-    metadata = _response_metadata(response)
-
-    r = {
-            'query':query,
-            'answer':str(response),
-            'metadata': metadata
-        }
-
-    if debug:
-        r['logs'] = service_context.llama_logger.get_logs()
-
-    return jsonify(r)
-"""
-@app.route("/build", methods=["POST"])
-def build_index():
-    if "name" not in request.json:
-        return jsonify({"error":"Request body must contain a name for the index to create"}), 400
-    
-    container_name = request.json['name']
-    storage = DEFAULT_PERSIST_DIR
-
-    if "storage" in request.json:
-        storage = request.json["storage"]
-
-    container_client = blob_service_client.get_container_client(container=container_name)
-    for blob in container_client.list_blobs():
-        _download_blob_to_file(blob_service_client, container_name=container_name, blob_name=blob.name)
-
-    #filename_fn = lambda filename: {'filename': filename}
-   
-    SimpleDirectoryReader  = download_loader("SimpleDirectoryReader")
-    documents = SimpleDirectoryReader(input_dir=_basepath, recursive=True, file_metadata=_filename_fn).load_data()
-
-=======
+    llm = _get_llm(temperature)
+    llm_predictor = _get_llm_predictor(llm)
+
+    retriever = index.as_retriever(retriever_mode="embedding", 
+                                   similarity_top_k=k
+    
+    )
     # configure response synthesizer
     response_synthesizer = ResponseSynthesizer.from_args(
         node_postprocessors=[
-            SimilarityPostprocessor(similarity_cutoff=0.7)
+            SimilarityPostprocessor(similarity_cutoff=temperature)
         ],
     )
 
@@ -257,29 +137,47 @@
         retriever=retriever,
         response_synthesizer=response_synthesizer,
         service_context=service_context,
-        text_qa_template=get_chat_prompt_template(lang, _history_as_str(history)),
-        refine_template=get_refined_prompt(lang),
+        #text_qa_template=_get_prompt_template(lang),
+        #refine_template=_get_refined_prompt(lang),
         response_mode="tree_summarize",
         verbose=True
     )
 
-    #build QueryBundle
-    query_bundle = QueryBundle(
-        query,
-        #custom_embedding_strs=_get_history_embeddings(history)
-    )
-    response = query_engine.query(query_bundle)
-    metadata = _response_metadata(response, pretty)
-
-    history = _update_chat_history(history, query, str(response), lang)
-    history_bytes = json.dumps(history).encode('utf-8')
-    history_enc = base64.b64encode(history_bytes)
+    '''decompose_transform = DecomposeQueryTransform(
+        llm_predictor, verbose=True
+    )
+
+    query_engine = TransformQueryEngine(query_engine, 
+                                        query_transform=decompose_transform, 
+                                        transform_extra_info={'index_summary': ":".join([t for t in _index_summaries[index_name][lang]])})'''
+
+    index_configs = [IndexToolConfig(query_engine=query_engine, 
+                                        name=f"SSC unstructured documents",
+                                        description=":".join([t for t in _index_summaries[index_name][lang]]),
+                                        tool_kwargs={"return_direct": True, "return_sources": True})]
+
+    toolkit = LlamaToolkit(index_configs=index_configs)
+
+    agent_chain = create_llama_chat_agent(
+        toolkit,
+        llm,
+        #AgentType.CHAT_CONVERSATIONAL_REACT_DESCRIPTION,
+        memory=memory,
+        verbose=True
+    )
+    response = agent_chain.run(input=query)
+    try:
+        metadata = ast.literal_eval(response)
+        #metadata = _response_metadata(response, pretty)
+        response = metadata['answer']
+    except:
+        logging.info("Unable to format response from agent will use default str.")
+        metadata = {}
 
     r = {
             'query': query,
-            'answer': str(response),
-            'metadata': metadata,
-            'chat_history': str(history_enc, 'utf-8')
+            'answer': response,
+            'metadata': metadata
         }
 
     if debug:
@@ -312,7 +210,6 @@
     SimpleDirectoryReader  = download_loader("SimpleDirectoryReader")
     documents = SimpleDirectoryReader(input_dir=_basepath, recursive=True, file_metadata=_filename_fn).load_data()
 
->>>>>>> c48d451d
     service_context = _get_service_context()
     index = GPTVectorStoreIndex.from_documents(documents, service_context=service_context)
     logging.info(f"Creating index: {container_name}")
@@ -320,19 +217,9 @@
 
     #return GPTVectorStoreIndex.from_documents(documents, service_context=service_context)
     return jsonify({'msg': "index loaded successfully"})
-<<<<<<< HEAD
-"""
-"""
-Download files from an Azure Blob storage to the local FS
-=======
 
 @app.route("/buildgraph", methods=["POST"])
 def build_graph():
-    index_summaries = {
-        _default_index_name: {
-            'en': ["Shared Services Canada (SSC) information about the department", "Contains various information about the intranet website SSCPlus (MySSC) and the EVEC and ITSM group"],
-            'fr': ["Informations à propos du département des Services partagés Canada (SPC)", "Contient des information variées à propos du site intranet MonSpC ainsi que des groups EVEC et ITSM"]}
-    }
     if "indices" not in request.json:
         return jsonify({"error":"Request body must contain name(s) of indicies to create the graph from"}), 400
     if "graph_name" not in request.json:
@@ -352,8 +239,8 @@
 
     index_summaries = []
     for name in indices:
-        if name in index_summaries:
-            summary = ":".join([t for t in index_summaries[name]['en']]) + "\n" + ":".join([t for t in index_summaries[name]['fr']])
+        if name in _index_summaries:
+            summary = ":".join([t for t in _index_summaries[name]['en']]) + "\n" + ":".join([t for t in _index_summaries[name]['fr']])
             print(summary)
             index_summaries.append(summary)
         else:
@@ -376,7 +263,6 @@
 
 Download files from an Azure Blob storage to the local FS
 
->>>>>>> c48d451d
 """ 
 def _download_blob_to_file(blob_service_client: BlobServiceClient, container_name, blob_name):
 
@@ -389,24 +275,7 @@
     with open(file=_basepath + blob_name, mode="wb") as sample_blob:
         download_stream = blob_client.download_blob()
         sample_blob.write(download_stream.readall())
-"""
-Loads a Vector Index from the local filesystem
-"""    
-def _get_index(storage_name: str, storage_location: str = DEFAULT_PERSIST_DIR) -> "GPTVectorStoreIndex":
-    # check if index file is present on fs ortherwise build it ...
-    loc = os.path.join(storage_location, storage_name)
-    if os.path.exists(loc):
-        try:
-            storage_context = StorageContext.from_defaults(persist_dir=loc)
-            return load_index_from_storage(storage_context)
-        except:
-            return None
-    else:
-        return None
-
-<<<<<<< HEAD
-def _get_service_context(temperature: float = 0.7) -> "ServiceContext":
-=======
+
 """
 
 Loads a Vector Index from the local filesystem
@@ -417,7 +286,6 @@
                                    storage_context=StorageContext.from_defaults(persist_dir=os.path.join(storage_location, storage_name)))
 
 def _get_service_context(temperature: float = 0.7, history: ConversationBufferMemory = None) -> "ServiceContext":
->>>>>>> c48d451d
     # Define prompt helper
     max_input_size = 4096
     num_output = 256 #hard limit
@@ -425,34 +293,13 @@
     max_chunk_overlap = 20 # overlap for each token fragment
 
     # using same dep as model name because of an older bug in langchains lib (now fixed I believe)
-<<<<<<< HEAD
-    llm = AzureChatOpenAI(deployment_name=deployment_name, 
-                            temperature=temperature,)
-    print(llm)
+    llm = _get_llm(temperature)
+
+    logging.info(llm)
     # https://gist.github.com/csiebler/32f371470c4e717db84a61874e951fa4
-    llm_predictor = LLMPredictor(llm=llm,)
-=======
-    llm = _get_llm(temperature)
->>>>>>> c48d451d
-
-    logging.info(llm)
     llm_predictor = _get_llm_predictor(llm)
 
-<<<<<<< HEAD
-    # limit is chunk size 1 atm
-    embedding_llm = LangchainEmbedding(
-        OpenAIEmbeddings(
-            deployment="text-embedding-ada-002", 
-            chunk_size=1, 
-            openai_api_key= openai.api_key,
-            openai_api_base=openai.api_base,
-            openai_api_type=openai.api_type,
-            openai_api_version=openai.api_version,
-            ), 
-        embed_batch_size=1)
-=======
     prompt_helper = PromptHelper(max_input_size=max_input_size, num_output=num_output, max_chunk_overlap=max_chunk_overlap, chunk_size_limit=chunk_size_limit,)
->>>>>>> c48d451d
 
     # limit is chunk size 1 atm
     embedding_llm = LangchainEmbedding(
@@ -469,83 +316,40 @@
 def _get_llm_predictor(llm) -> LLMPredictor:
     return LLMPredictor(llm=llm,)
 
-
-"""
-Metadata building for the index nodes, stored in extra_info at response time.
-
-filenames will look like this comming in : container/sscplus/sites/default/files/2022-12/cgci-web.docx
-
-"""
-def _filename_fn(filename: str) -> dict:
-
-    print(f"Processing current filename: {filename}")
-    # gather metadata about the file or url ... and add it as a dict
-    lastmod = time.ctime(os.path.getmtime(filename))
-    fn = os.path.basename(filename)
-    url = ""
-
-    # check if it's an html file, if so treat it as a url instead.
-    if filename.endswith(".html"):
-        # parse html file for the meta tag `canonical` and grab url. else leave it blank..
-        with open(filename, "r") as fp:
-            soup = BeautifulSoup(fp, "html.parser", from_encoding="UTF-8")
-            url = soup.find('link', {'rel': 'canonical'})['href']
-            print(f"Found URL in html file: {url}")
-
-    # first level will be _basepath, we ignore it and we take the first level folder which is the "source"
-    source = filename.split(os.path.sep)[1]
-
-    '''
-    WARN: Temporary "trick" to process sscplus .txt files as they were html 
-            since we do not have the proper html content as of now ..
-    '''
-    if filename.endswith(".txt") and source == "sscplus":
-        f = ''.join(filename.split("container/sscplus/", 1)).replace(".txt", "")
-        url = f"https://plus.ssc-spc.gc.ca/{f}"
-        fn = f
-
-    return {"filename": fn, "lastmodified": lastmod, "url": url, "source": source}
-
-def _response_metadata(response: RESPONSE_TYPE, pretty: bool):
-    metadata = {}
-    if not pretty:
-        scores = {}
-        for node in response.source_nodes:
-            print("docid " + str(node.node.ref_doc_id) + " and here is the current node score: " + str(node.score))
-            if node.node.ref_doc_id not in metadata:
-                scores[node.node.ref_doc_id] = [node.score]
-                metadata[node.node.ref_doc_id] = node.node.extra_info
-            else:
-                scores[node.node.ref_doc_id].append(node.score)
-
-        [v.update({"node_scores": scores[k]}) for k, v in metadata.items()]
+"""
+
+NOTE: for refined prompt templates for bilingual 
+we also have to modify the refined prompt templates, 
+which generally will change the original french answer to an english one
+
+SEE: 
+    * https://github.com/jerryjliu/llama_index/blob/main/llama_index/prompts/chat_prompts.py and 
+    * https://github.com/jerryjliu/llama_index/issues/1335
+
+"""
+def _get_prompt_template(lang: str):
+
+    if lang == "fr":
+        QA_PROMPT_TMPL = (
+            "Vous êtes un assistant de Services partagés Canada (SPC). Nous avons fourni des informations contextuelles ci-dessous.\n"
+            "\n---------------------\n"
+            "{context_str}"
+            "\n---------------------\n"
+            "Compte tenu de ces informations, veuillez répondre à la question suivante dans la langue française: {query_str}\n"
+            "Si vous ne conaissez pas la réponse, dites que vous ne la conaissez pas tout simplement. Use the following tool: SSC unstructured documents\n"
+        )
     else:
-        simple = []
-        for node in response.source_nodes:
-            if node.node.ref_doc_id not in metadata:
-                metadata[node.node.ref_doc_id] = None
-                info = node.node.extra_info
-                simple.append(info['url'] if info['url'] != "" else f"{info['filename']} ({info['source']})")
-        metadata = simple
-
-    return metadata
-
-def _update_chat_history(history: dict, query: str, response: str, lang: str) -> dict:
-    ai_prefix = "AI: "
-    human_prefix = "Human: "
-    if lang == "fr":
-        ai_prefix = "IA: "
-        human_prefix = "Humain: "
-
-    while len(history['inputs']) >= _max_history:
-        logging.debug("history is too big, truncating ..")
-        history['inputs'].pop(0)
-        history['outputs'].pop(0)
-         
-    history['inputs'].append(human_prefix + query)
-    history['outputs'].append(ai_prefix + response)
-
-<<<<<<< HEAD
+        QA_PROMPT_TMPL = (
+            "You are a Shared Services Canada (SSC) assistant. We have provided context information below.\n"
+            "\n---------------------\n"
+            "{context_str}"
+            "\n---------------------\n"
+            "Given this information, please answer the question: {query_str}\n"
+            "If you do not know the answer to the question, simply say so. Use the following tool: SSC unstructured documents\n"
+    )
+
+    return QuestionAnswerPrompt(QA_PROMPT_TMPL)
+
 def _get_refined_prompt(lang: str):
     # Refine Prompt
     if lang == "fr":
@@ -584,74 +388,62 @@
     CHAT_REFINE_PROMPT_LC = ChatPromptTemplate.from_messages(CHAT_REFINE_PROMPT_TMPL_MSGS)
     return RefinePrompt.from_langchain_prompt(CHAT_REFINE_PROMPT_LC)
 
-@app.route("/build", methods=["POST"])
-def build_index():
-    logging.info("Creating index...")
-    container_name = "itsm"
-    container_client = blob_service_client.get_container_client(container=container_name)
-
-    #TODO: terrible way to do things, index should be generated elsewhere and simply loaded here.
-    for blob in container_client.list_blobs():
-        _download_blob_to_file(blob_service_client, container_name=container_name, blob_name=blob.name)
-    
-    SimpleDirectoryReader  = download_loader("SimpleDirectoryReader")
-    documents = SimpleDirectoryReader(input_dir=_basepath, recursive=True).load_data()
-    #logging.info("The documents are:" + ''.join(str(x.doc_id) for x in documents))
-
-    fn = filename
-    if fn.startswith("container/"):
-        fn = fn.split("container/")[1]
-
-    return {"filename": fn, "lastmodified": lastmod}
-
-def _response_metadata(response: RESPONSE_TYPE) -> dict:
+"""
+Metadata building for the index nodes, stored in extra_info at response time.
+
+filenames will look like this comming in : container/sscplus/sites/default/files/2022-12/cgci-web.docx
+
+"""
+def _filename_fn(filename: str) -> dict:
+
+    print(f"Processing current filename: {filename}")
+    # gather metadata about the file or url ... and add it as a dict
+    lastmod = time.ctime(os.path.getmtime(filename))
+    fn = os.path.basename(filename)
+    url = ""
+
+    # check if it's an html file, if so treat it as a url instead.
+    if filename.endswith(".html"):
+        # parse html file for the meta tag `canonical` and grab url. else leave it blank..
+        with open(filename, "r") as fp:
+            soup = BeautifulSoup(fp, "html.parser", from_encoding="UTF-8")
+            url = soup.find('link', {'rel': 'canonical'})['href']
+            print(f"Found URL in html file: {url}")
+
+    # first level will be _basepath, we ignore it and we take the first level folder which is the "source"
+    source = filename.split(os.path.sep)[1]
+
+    '''
+    WARN: Temporary "trick" to process sscplus .txt files as they were html 
+            since we do not have the proper html content as of now ..
+    '''
+    if filename.endswith(".txt") and source == "sscplus":
+        f = ''.join(filename.split("container/sscplus/", 1)).replace(".txt", "")
+        url = f"https://plus.ssc-spc.gc.ca/{f}"
+        fn = f
+
+    return {"filename": fn, "lastmodified": lastmod, "url": url, "source": source}
+
+def _response_metadata(response: RESPONSE_TYPE, pretty: bool):
     metadata = {}
-    scores = {}
-    [print(str(node.score) + " and docid " + str(node.node.ref_doc_id)) for node in response.source_nodes]
-
-    for node in response.source_nodes:
-        print("docid " + str(node.node.ref_doc_id) + " and here is the current node score: " + str(node.score))
-        if node.node.ref_doc_id not in metadata:
-            scores[node.node.ref_doc_id] = [node.score]
-            info = node.node.extra_info
-            if 'filename' in info:
-                metadata[node.node.ref_doc_id] = {"filename": info['filename']}
-        else:
-            scores[node.node.ref_doc_id].append(node.score)
-
-    [v.update({"node_scores": scores[k]}) for k, v in metadata.items()]
-
-    print("docid " + str(node.node.ref_doc_id) + " and here is the current node scores: " + str(metadata.get(node.node.ref_doc_id).get("node_scores")))
-
-    return metadata
-=======
-    return history
-
-def _history_as_str(history: dict) -> str: 
-    inputs = history['inputs']
-    outputs = history['outputs']
-
-    history_str = ""
-
-    for index, _ in enumerate(inputs):
-        history_str += inputs[index] + "\n"
-        history_str += outputs[index] + "\n"
-
-    return history_str
-
-'''
-This one just returns a list of the outputs for the embeddings search. 
-Since the question asked by the user might refer to previous "context"
-'''
-def _get_history_embeddings(history: dict) -> List[str]:    
-    outputs = history['outputs']
-
-    history_list = []
-
-    for index, _ in enumerate(outputs):
-        history_list.append(outputs[index] + "\n")
-
-    if not history_list:
-        return None
-    return history_list
->>>>>>> c48d451d
+    if not pretty:
+        scores = {}
+        for node in response.source_nodes:
+            print("docid " + str(node.node.ref_doc_id) + " and here is the current node score: " + str(node.score))
+            if node.node.ref_doc_id not in metadata:
+                scores[node.node.ref_doc_id] = [node.score]
+                metadata[node.node.ref_doc_id] = node.node.extra_info
+            else:
+                scores[node.node.ref_doc_id].append(node.score)
+
+        [v.update({"node_scores": scores[k]}) for k, v in metadata.items()]
+    else:
+        simple = []
+        for node in response.source_nodes:
+            if node.node.ref_doc_id not in metadata:
+                metadata[node.node.ref_doc_id] = None
+                info = node.node.extra_info
+                simple.append(info['url'] if info['url'] != "" else f"{info['filename']} ({info['source']})")
+        metadata = simple
+
+    return metadata